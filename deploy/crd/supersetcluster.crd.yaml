---
apiVersion: apiextensions.k8s.io/v1
kind: CustomResourceDefinition
metadata:
  name: supersetclusters.superset.stackable.tech
spec:
  group: superset.stackable.tech
  names:
    categories: []
    kind: SupersetCluster
    plural: supersetclusters
    shortNames:
    - superset
    singular: supersetcluster
  scope: Namespaced
  versions:
  - additionalPrinterColumns: []
    name: v1alpha1
    schema:
      openAPIV3Schema:
        description: Auto-generated derived type for SupersetClusterSpec via `CustomResource`
        properties:
          spec:
            properties:
              authenticationConfig:
                nullable: true
                properties:
                  authenticationClass:
                    description: Name of the AuthenticationClass used to authenticate
                      the users. At the moment only LDAP is supported. If not specified
                      the default authentication (AUTH_DB) will be used.
                    nullable: true
                    type: string
                  syncRolesAt:
                    default: Registration
                    description: If we should replace ALL the user's roles each login,
                      or only on registration. Gets mapped to `AUTH_ROLES_SYNC_AT_LOGIN`
                    enum:
                    - Registration
                    - Login
                    type: string
                  userRegistration:
                    default: true
                    description: Allow users who are not already in the FAB DB. Gets
                      mapped to `AUTH_USER_REGISTRATION`
                    type: boolean
                  userRegistrationRole:
                    default: Public
                    description: This role will be given in addition to any AUTH_ROLES_MAPPING.
                      Gets mapped to `AUTH_USER_REGISTRATION_ROLE`
                    type: string
                type: object
              credentialsSecret:
                type: string
              loadExamplesOnInit:
                nullable: true
                type: boolean
              mapboxSecret:
                nullable: true
                type: string
              nodes:
                nullable: true
                properties:
                  cliOverrides:
                    additionalProperties:
                      type: string
                    default: {}
                    type: object
                  config:
                    default: {}
                    properties:
                      rowLimit:
                        format: int32
                        nullable: true
                        type: integer
                    type: object
                  configOverrides:
                    additionalProperties:
                      additionalProperties:
                        type: string
                      type: object
                    default: {}
                    type: object
                  envOverrides:
                    additionalProperties:
                      type: string
                    default: {}
                    type: object
                  roleGroups:
                    additionalProperties:
                      properties:
<<<<<<< HEAD
                        rowLimit:
                          description: Row limit when requesting chart data. Corresponds to ROW_LIMIT
                          format: int32
                          nullable: true
                          type: integer
                        webserverTimeout:
                          description: Maximum number of seconds a Superset request can take before timing out. This settings effect the maximum duration a query to an underlying datasource can take. If you get timeout errors before your query returns the result you can need to increase this timeout. Corresponds to SUPERSET_WEBSERVER_TIMEOUT
                          format: uint32
                          minimum: 0.0
                          nullable: true
                          type: integer
                      type: object
                    configOverrides:
                      additionalProperties:
                        additionalProperties:
                          type: string
                        type: object
                      default: {}
                      type: object
                    envOverrides:
                      additionalProperties:
                        type: string
                      default: {}
                      type: object
                    roleGroups:
                      additionalProperties:
                        properties:
                          cliOverrides:
                            additionalProperties:
                              type: string
                            default: {}
                            type: object
                          config:
                            default: {}
                            properties:
                              rowLimit:
                                description: Row limit when requesting chart data. Corresponds to ROW_LIMIT
                                format: int32
                                nullable: true
                                type: integer
                              webserverTimeout:
                                description: Maximum number of seconds a Superset request can take before timing out. This settings effect the maximum duration a query to an underlying datasource can take. If you get timeout errors before your query returns the result you can need to increase this timeout. Corresponds to SUPERSET_WEBSERVER_TIMEOUT
                                format: uint32
                                minimum: 0.0
                                nullable: true
                                type: integer
=======
                        cliOverrides:
                          additionalProperties:
                            type: string
                          default: {}
                          type: object
                        config:
                          default: {}
                          properties:
                            rowLimit:
                              format: int32
                              nullable: true
                              type: integer
                          type: object
                        configOverrides:
                          additionalProperties:
                            additionalProperties:
                              type: string
>>>>>>> 356a5138
                            type: object
                          default: {}
                          type: object
                        envOverrides:
                          additionalProperties:
                            type: string
                          default: {}
                          type: object
                        replicas:
                          format: uint16
                          minimum: 0.0
                          nullable: true
                          type: integer
                        selector:
                          description: A label selector is a label query over a set
                            of resources. The result of matchLabels and matchExpressions
                            are ANDed. An empty label selector matches all objects.
                            A null label selector matches no objects.
                          nullable: true
                          properties:
                            matchExpressions:
                              description: matchExpressions is a list of label selector
                                requirements. The requirements are ANDed.
                              items:
                                description: A label selector requirement is a selector
                                  that contains values, a key, and an operator that
                                  relates the key and values.
                                properties:
                                  key:
                                    description: key is the label key that the selector
                                      applies to.
                                    type: string
                                  operator:
                                    description: operator represents a key's relationship
                                      to a set of values. Valid operators are In,
                                      NotIn, Exists and DoesNotExist.
                                    type: string
                                  values:
                                    description: values is an array of string values.
                                      If the operator is In or NotIn, the values array
                                      must be non-empty. If the operator is Exists
                                      or DoesNotExist, the values array must be empty.
                                      This array is replaced during a strategic merge
                                      patch.
                                    items:
                                      type: string
                                    type: array
                                required:
                                - key
                                - operator
                                type: object
                              type: array
                            matchLabels:
                              additionalProperties:
                                type: string
                              description: matchLabels is a map of {key,value} pairs.
                                A single {key,value} in the matchLabels map is equivalent
                                to an element of matchExpressions, whose key field
                                is "key", the operator is "In", and the values array
                                contains only "value". The requirements are ANDed.
                              type: object
                          type: object
                      type: object
                    type: object
                required:
                - roleGroups
                type: object
              statsdExporterVersion:
                nullable: true
                type: string
              stopped:
                description: Emergency stop button, if `true` then all pods are stopped
                  without affecting configuration (as setting `replicas` to `0` would)
                nullable: true
                type: boolean
              version:
                description: Desired Superset version
                nullable: true
                type: string
            required:
            - credentialsSecret
            type: object
          status:
            nullable: true
            type: object
        required:
        - spec
        title: SupersetCluster
        type: object
    served: true
    storage: true
    subresources:
      status: {}<|MERGE_RESOLUTION|>--- conflicted
+++ resolved
@@ -89,7 +89,6 @@
                   roleGroups:
                     additionalProperties:
                       properties:
-<<<<<<< HEAD
                         rowLimit:
                           description: Row limit when requesting chart data. Corresponds to ROW_LIMIT
                           format: int32
@@ -136,25 +135,6 @@
                                 minimum: 0.0
                                 nullable: true
                                 type: integer
-=======
-                        cliOverrides:
-                          additionalProperties:
-                            type: string
-                          default: {}
-                          type: object
-                        config:
-                          default: {}
-                          properties:
-                            rowLimit:
-                              format: int32
-                              nullable: true
-                              type: integer
-                          type: object
-                        configOverrides:
-                          additionalProperties:
-                            additionalProperties:
-                              type: string
->>>>>>> 356a5138
                             type: object
                           default: {}
                           type: object
