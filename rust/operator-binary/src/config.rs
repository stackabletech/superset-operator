<<<<<<< HEAD
use stackable_operator::commons::authentication::{ldap, oidc, tls::TlsVerification};
use stackable_superset_crd::{
    authentication::{
        FlaskRolesSyncMoment, SupersetAuthenticationClassResolved,
        SupersetClientAuthenticationDetailsResolved, DEFAULT_OIDC_PROVIDER,
    },
    SupersetConfigOptions,
};
=======
use snafu::{ResultExt, Snafu};
use stackable_operator::commons::authentication::{ldap, AuthenticationClassProvider};
use stackable_superset_crd::authentication::SuperSetAuthenticationConfigResolved;
use stackable_superset_crd::{authentication::FlaskRolesSyncMoment, SupersetConfigOptions};
>>>>>>> e54eb791
use std::collections::BTreeMap;

#[derive(Snafu, Debug)]
pub enum Error {
    #[snafu(display("Failed to create LDAP endpoint url."))]
    FailedToCreateLdapEndpointUrl {
        source: stackable_operator::commons::authentication::ldap::Error,
    },
}

pub const PYTHON_IMPORTS: &[&str] = &[
    "import os",
    "from superset.stats_logger import StatsdStatsLogger",
    "from flask_appbuilder.security.manager import (AUTH_DB, AUTH_LDAP, AUTH_OAUTH, AUTH_OID, AUTH_REMOTE_USER)",
    "from log_config import StackableLoggingConfigurator",
    ];

pub fn add_superset_config(
    config: &mut BTreeMap<String, String>,
<<<<<<< HEAD
    authentication_config: &SupersetClientAuthenticationDetailsResolved,
) {
=======
    authentication_config: &Vec<SuperSetAuthenticationConfigResolved>,
) -> Result<(), Error> {
>>>>>>> e54eb791
    config.insert(
        SupersetConfigOptions::SecretKey.to_string(),
        "os.environ.get('SECRET_KEY')".into(),
    );
    config.insert(
        SupersetConfigOptions::SqlalchemyDatabaseUri.to_string(),
        "os.environ.get('SQLALCHEMY_DATABASE_URI')".into(),
    );
    config.insert(
        SupersetConfigOptions::StatsLogger.to_string(),
        "StatsdStatsLogger(host='0.0.0.0', port=9125)".into(),
    );
    config.insert(
        SupersetConfigOptions::MapboxApiKey.to_string(),
        "os.environ.get('MAPBOX_API_KEY', '')".into(),
    );
    config.insert(
        SupersetConfigOptions::LoggingConfigurator.to_string(),
        "StackableLoggingConfigurator()".into(),
    );

    append_authentication_config(config, authentication_config)?;

    Ok(())
}

fn append_authentication_config(
    config: &mut BTreeMap<String, String>,
<<<<<<< HEAD
    auth_config: &SupersetClientAuthenticationDetailsResolved,
) {
    match &auth_config.authentication_class_resolved {
        Some(SupersetAuthenticationClassResolved::Ldap { provider }) => {
            append_ldap_config(config, provider)
=======
    authentication_config: &Vec<SuperSetAuthenticationConfigResolved>,
) -> Result<(), Error> {
    // TODO: we make sure in crd/src/authentication.rs that currently there is only one
    //    AuthenticationClass provided. If the FlaskAppBuilder ever supports this we have
    //    to adapt the config here accordingly
    for auth_config in authentication_config {
        if let Some(auth_class) = &auth_config.authentication_class {
            if let AuthenticationClassProvider::Ldap(ldap) = &auth_class.spec.provider {
                append_ldap_config(config, ldap)?;
            }
>>>>>>> e54eb791
        }
        Some(SupersetAuthenticationClassResolved::Oidc { provider, oidc }) => {
            append_oidc_config(config, provider, oidc)
        }
        None => (),
    }

<<<<<<< HEAD
    config.insert(
        SupersetConfigOptions::AuthUserRegistration.to_string(),
        auth_config.user_registration.to_string(),
    );
    config.insert(
        SupersetConfigOptions::AuthUserRegistrationRole.to_string(),
        auth_config.user_registration_role.to_string(),
    );
    config.insert(
        SupersetConfigOptions::AuthRolesSyncAtLogin.to_string(),
        (auth_config.sync_roles_at == FlaskRolesSyncMoment::Login).to_string(),
    );
}

fn append_ldap_config(config: &mut BTreeMap<String, String>, ldap: &ldap::AuthenticationProvider) {
=======
    Ok(())
}

fn append_ldap_config(
    config: &mut BTreeMap<String, String>,
    ldap: &ldap::AuthenticationProvider,
) -> Result<(), Error> {
>>>>>>> e54eb791
    config.insert(
        SupersetConfigOptions::AuthType.to_string(),
        "AUTH_LDAP".into(),
    );
    config.insert(
        SupersetConfigOptions::AuthLdapServer.to_string(),
<<<<<<< HEAD
        format!(
            "{protocol}{server_hostname}:{server_port}",
            protocol = match ldap.tls.tls {
                None => "ldap://",
                Some(_) => "ldaps://",
            },
            server_hostname = ldap.hostname,
            server_port = ldap.port(),
        ),
=======
        ldap.endpoint_url()
            .context(FailedToCreateLdapEndpointUrlSnafu)?
            .into(),
>>>>>>> e54eb791
    );
    config.insert(
        SupersetConfigOptions::AuthLdapSearch.to_string(),
        ldap.search_base.clone(),
    );
    config.insert(
        SupersetConfigOptions::AuthLdapSearchFilter.to_string(),
        ldap.search_filter.clone(),
    );
    config.insert(
        SupersetConfigOptions::AuthLdapUidField.to_string(),
        ldap.ldap_field_names.uid.clone(),
    );
    config.insert(
        SupersetConfigOptions::AuthLdapGroupField.to_string(),
        ldap.ldap_field_names.group.clone(),
    );
    config.insert(
        SupersetConfigOptions::AuthLdapFirstnameField.to_string(),
        ldap.ldap_field_names.given_name.clone(),
    );
    config.insert(
        SupersetConfigOptions::AuthLdapLastnameField.to_string(),
        ldap.ldap_field_names.surname.clone(),
    );

    config.insert(
        SupersetConfigOptions::AuthLdapTlsDemand.to_string(),
        ldap.tls.uses_tls().to_string(),
    );

<<<<<<< HEAD
    if let Some(tls) = &ldap.tls.tls {
        match &tls.verification {
            TlsVerification::None {} => {
=======
    if ldap.tls.uses_tls() {
        if ldap.tls.uses_tls_verification() {
            if let Some(ca_cert_path) = ldap.tls.tls_ca_cert_mount_path() {
>>>>>>> e54eb791
                config.insert(
                    SupersetConfigOptions::AuthLdapTlsCacertfile.to_string(),
                    ca_cert_path,
                );
            }
<<<<<<< HEAD
            TlsVerification::Server(_) => {
                if let Some(ca_cert_path) = ldap.tls.tls_ca_cert_mount_path() {
                    config.insert(
                        SupersetConfigOptions::AuthLdapTlsCacertfile.to_string(),
                        ca_cert_path,
                    );
                }
            }
=======
        } else {
            config.insert(
                SupersetConfigOptions::AuthLdapAllowSelfSigned.to_string(),
                true.to_string(),
            );
>>>>>>> e54eb791
        }
    }

    if let Some((user_path, password_path)) = ldap.bind_credentials_mount_paths() {
        config.insert(
            SupersetConfigOptions::AuthLdapBindUser.to_string(),
            format!("open('{user_path}').read()"),
        );
        config.insert(
            SupersetConfigOptions::AuthLdapBindPassword.to_string(),
            format!("open('{password_path}').read()"),
        );
    }
<<<<<<< HEAD
}

fn append_oidc_config(
    config: &mut BTreeMap<String, String>,
    oidc: &oidc::AuthenticationProvider,
    client_options: &oidc::ClientAuthenticationOptions<()>,
) {
    config.insert(
        SupersetConfigOptions::AuthType.to_string(),
        "AUTH_OAUTH".into(),
    );
    let (env_client_id, env_client_secret) =
        oidc::AuthenticationProvider::client_credentials_env_names(
            &client_options.client_credentials_secret_ref,
        );
    let mut scopes = oidc.scopes.clone();
    scopes.extend_from_slice(&client_options.extra_scopes);

    let oidc_provider = oidc
        .provider_hint
        .as_ref()
        .unwrap_or(&DEFAULT_OIDC_PROVIDER);

    // TODO Isn't the API base path protocol/openid-connect?
    let oauth_providers_config = match oidc_provider {
        oidc::IdentityProviderHint::Keycloak => {
            format!(
                "[
                  {{ 'name': 'keycloak',
                    'icon': 'fa-key',
                    'token_key': 'access_token',
                    'remote_app': {{
                      'client_id': os.environ.get('{env_client_id}'),
                      'client_secret': os.environ.get('{env_client_secret}'),
                      'client_kwargs': {{
                        'scope': '{scopes}'
                      }},
                      'api_base_url': '{url}/protocol/',
                      'server_metadata_url': '{url}/.well-known/openid-configuration',
                    }},
                  }}
                ]",
                url = oidc.endpoint_url().unwrap(),
                scopes = scopes.join(" "),
            )
        }
    };

    config.insert(
        SupersetConfigOptions::OauthProviders.to_string(),
        oauth_providers_config,
    );
=======

    Ok(())
>>>>>>> e54eb791
}<|MERGE_RESOLUTION|>--- conflicted
+++ resolved
@@ -1,5 +1,5 @@
-<<<<<<< HEAD
-use stackable_operator::commons::authentication::{ldap, oidc, tls::TlsVerification};
+use snafu::{ResultExt, Snafu};
+use stackable_operator::commons::authentication::{ldap, oidc};
 use stackable_superset_crd::{
     authentication::{
         FlaskRolesSyncMoment, SupersetAuthenticationClassResolved,
@@ -7,12 +7,6 @@
     },
     SupersetConfigOptions,
 };
-=======
-use snafu::{ResultExt, Snafu};
-use stackable_operator::commons::authentication::{ldap, AuthenticationClassProvider};
-use stackable_superset_crd::authentication::SuperSetAuthenticationConfigResolved;
-use stackable_superset_crd::{authentication::FlaskRolesSyncMoment, SupersetConfigOptions};
->>>>>>> e54eb791
 use std::collections::BTreeMap;
 
 #[derive(Snafu, Debug)]
@@ -32,13 +26,8 @@
 
 pub fn add_superset_config(
     config: &mut BTreeMap<String, String>,
-<<<<<<< HEAD
     authentication_config: &SupersetClientAuthenticationDetailsResolved,
-) {
-=======
-    authentication_config: &Vec<SuperSetAuthenticationConfigResolved>,
 ) -> Result<(), Error> {
->>>>>>> e54eb791
     config.insert(
         SupersetConfigOptions::SecretKey.to_string(),
         "os.environ.get('SECRET_KEY')".into(),
@@ -67,24 +56,11 @@
 
 fn append_authentication_config(
     config: &mut BTreeMap<String, String>,
-<<<<<<< HEAD
     auth_config: &SupersetClientAuthenticationDetailsResolved,
-) {
+) -> Result<(), Error> {
     match &auth_config.authentication_class_resolved {
         Some(SupersetAuthenticationClassResolved::Ldap { provider }) => {
-            append_ldap_config(config, provider)
-=======
-    authentication_config: &Vec<SuperSetAuthenticationConfigResolved>,
-) -> Result<(), Error> {
-    // TODO: we make sure in crd/src/authentication.rs that currently there is only one
-    //    AuthenticationClass provided. If the FlaskAppBuilder ever supports this we have
-    //    to adapt the config here accordingly
-    for auth_config in authentication_config {
-        if let Some(auth_class) = &auth_config.authentication_class {
-            if let AuthenticationClassProvider::Ldap(ldap) = &auth_class.spec.provider {
-                append_ldap_config(config, ldap)?;
-            }
->>>>>>> e54eb791
+            append_ldap_config(config, provider)?
         }
         Some(SupersetAuthenticationClassResolved::Oidc { provider, oidc }) => {
             append_oidc_config(config, provider, oidc)
@@ -92,7 +68,6 @@
         None => (),
     }
 
-<<<<<<< HEAD
     config.insert(
         SupersetConfigOptions::AuthUserRegistration.to_string(),
         auth_config.user_registration.to_string(),
@@ -105,10 +80,7 @@
         SupersetConfigOptions::AuthRolesSyncAtLogin.to_string(),
         (auth_config.sync_roles_at == FlaskRolesSyncMoment::Login).to_string(),
     );
-}
-
-fn append_ldap_config(config: &mut BTreeMap<String, String>, ldap: &ldap::AuthenticationProvider) {
-=======
+
     Ok(())
 }
 
@@ -116,28 +88,15 @@
     config: &mut BTreeMap<String, String>,
     ldap: &ldap::AuthenticationProvider,
 ) -> Result<(), Error> {
->>>>>>> e54eb791
     config.insert(
         SupersetConfigOptions::AuthType.to_string(),
         "AUTH_LDAP".into(),
     );
     config.insert(
         SupersetConfigOptions::AuthLdapServer.to_string(),
-<<<<<<< HEAD
-        format!(
-            "{protocol}{server_hostname}:{server_port}",
-            protocol = match ldap.tls.tls {
-                None => "ldap://",
-                Some(_) => "ldaps://",
-            },
-            server_hostname = ldap.hostname,
-            server_port = ldap.port(),
-        ),
-=======
         ldap.endpoint_url()
             .context(FailedToCreateLdapEndpointUrlSnafu)?
             .into(),
->>>>>>> e54eb791
     );
     config.insert(
         SupersetConfigOptions::AuthLdapSearch.to_string(),
@@ -169,36 +128,19 @@
         ldap.tls.uses_tls().to_string(),
     );
 
-<<<<<<< HEAD
-    if let Some(tls) = &ldap.tls.tls {
-        match &tls.verification {
-            TlsVerification::None {} => {
-=======
     if ldap.tls.uses_tls() {
         if ldap.tls.uses_tls_verification() {
             if let Some(ca_cert_path) = ldap.tls.tls_ca_cert_mount_path() {
->>>>>>> e54eb791
                 config.insert(
                     SupersetConfigOptions::AuthLdapTlsCacertfile.to_string(),
                     ca_cert_path,
                 );
             }
-<<<<<<< HEAD
-            TlsVerification::Server(_) => {
-                if let Some(ca_cert_path) = ldap.tls.tls_ca_cert_mount_path() {
-                    config.insert(
-                        SupersetConfigOptions::AuthLdapTlsCacertfile.to_string(),
-                        ca_cert_path,
-                    );
-                }
-            }
-=======
         } else {
             config.insert(
                 SupersetConfigOptions::AuthLdapAllowSelfSigned.to_string(),
                 true.to_string(),
             );
->>>>>>> e54eb791
         }
     }
 
@@ -212,7 +154,8 @@
             format!("open('{password_path}').read()"),
         );
     }
-<<<<<<< HEAD
+
+    Ok(())
 }
 
 fn append_oidc_config(
@@ -265,8 +208,4 @@
         SupersetConfigOptions::OauthProviders.to_string(),
         oauth_providers_config,
     );
-=======
-
-    Ok(())
->>>>>>> e54eb791
 }