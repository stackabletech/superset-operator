//! Ensures that `Pod`s are configured and running for each [`SupersetCluster`]

use std::{
    borrow::Cow,
    collections::{BTreeMap, HashMap},
    time::Duration,
};

use crate::{
    util::{env_var_from_secret, superset_version},
    APP_NAME, APP_PORT,
};
use snafu::{OptionExt, ResultExt, Snafu};
use stackable_operator::{
    builder::{ContainerBuilder, ObjectMetaBuilder, PodBuilder},
    k8s_openapi::{
        api::{
            apps::v1::{StatefulSet, StatefulSetSpec},
            core::v1::{Service, ServicePort, ServiceSpec},
        },
        apimachinery::pkg::apis::meta::v1::LabelSelector,
    },
    kube::runtime::controller::{Context, ReconcilerAction},
    labels::{role_group_selector_labels, role_selector_labels},
    product_config::{types::PropertyNameKind, ProductConfigManager},
    product_config_utils::{transform_all_roles_to_config, validate_all_roles_and_groups_config},
    role_utils::RoleGroupRef,
};
use stackable_superset_crd::{SupersetCluster, SupersetConfig, SupersetRole};

const FIELD_MANAGER_SCOPE: &str = "supersetcluster";

pub struct Ctx {
    pub client: stackable_operator::client::Client,
    pub product_config: ProductConfigManager,
}

#[derive(Snafu, Debug)]
#[allow(clippy::enum_variant_names)]
pub enum Error {
    #[snafu(display("failed to retrieve superset version"))]
    NoSupersetVersion { source: crate::util::Error },
    #[snafu(display("object defines no node role"))]
    NoNodeRole,
    #[snafu(display("failed to calculate global service name"))]
    GlobalServiceNameNotFound,
    #[snafu(display("failed to apply global Service"))]
    ApplyRoleService {
        source: stackable_operator::error::Error,
    },
    #[snafu(display("failed to apply Service for {}", rolegroup))]
    ApplyRoleGroupService {
        source: stackable_operator::error::Error,
        rolegroup: RoleGroupRef<SupersetCluster>,
    },
    #[snafu(display("failed to apply StatefulSet for {}", rolegroup))]
    ApplyRoleGroupStatefulSet {
        source: stackable_operator::error::Error,
        rolegroup: RoleGroupRef<SupersetCluster>,
    },
    #[snafu(display("failed to generate product config"))]
    GenerateProductConfig {
        source: stackable_operator::product_config_utils::ConfigError,
    },
    #[snafu(display("invalid product config"))]
    InvalidProductConfig {
        source: stackable_operator::error::Error,
    },
    #[snafu(display("object is missing metadata to build owner reference"))]
    ObjectMissingMetadataForOwnerRef {
        source: stackable_operator::error::Error,
    },
}
type Result<T, E = Error> = std::result::Result<T, E>;

pub async fn reconcile_superset(
    superset: SupersetCluster,
    ctx: Context<Ctx>,
) -> Result<ReconcilerAction> {
    tracing::info!("Starting reconcile");

    let client = &ctx.get_ref().client;

    let validated_config = validate_all_roles_and_groups_config(
        superset_version(&superset).context(NoSupersetVersion)?,
        &transform_all_roles_to_config(
            &superset,
            [(
                SupersetRole::Node.to_string(),
                (
                    vec![PropertyNameKind::Env],
                    superset.spec.nodes.clone().context(NoNodeRoleSnafu)?,
                ),
            )]
            .into(),
        )
        .context(GenerateProductConfigSnafu)?,
        &ctx.get_ref().product_config,
        false,
        false,
    )
    .context(InvalidProductConfigSnafu)?;
    let role_node_config = validated_config
        .get(&SupersetRole::Node.to_string())
        .map(Cow::Borrowed)
        .unwrap_or_default();

    let node_role_service = build_node_role_service(&superset)?;
    client
        .apply_patch(FIELD_MANAGER_SCOPE, &node_role_service, &node_role_service)
        .await
        .context(ApplyRoleServiceSnafu)?;
    for (rolegroup_name, rolegroup_config) in role_node_config.iter() {
        let rolegroup = superset.node_rolegroup_ref(rolegroup_name);

        let rg_service = build_node_rolegroup_service(&rolegroup, &superset)?;
        let rg_statefulset =
            build_server_rolegroup_statefulset(&rolegroup, &superset, rolegroup_config)?;
        client
            .apply_patch(FIELD_MANAGER_SCOPE, &rg_service, &rg_service)
            .await
            .with_context(|_| ApplyRoleGroupServiceSnafu {
                rolegroup: rolegroup.clone(),
            })?;
        client
            .apply_patch(FIELD_MANAGER_SCOPE, &rg_statefulset, &rg_statefulset)
            .await
            .with_context(|_| ApplyRoleGroupStatefulSetSnafu {
                rolegroup: rolegroup.clone(),
            })?;
    }

    Ok(ReconcilerAction {
        requeue_after: None,
    })
}

/// The server-role service is the primary endpoint that should be used by clients that do not perform internal load balancing,
/// including targets outside of the cluster.
pub fn build_node_role_service(superset: &SupersetCluster) -> Result<Service> {
    let role_name = SupersetRole::Node.to_string();
    let role_svc_name = superset
        .node_role_service_name()
        .context(GlobalServiceNameNotFoundSnafu)?;
    Ok(Service {
        metadata: ObjectMetaBuilder::new()
            .name_and_namespace(superset)
            .name(format!("{}-external", &role_svc_name))
            .ownerreference_from_resource(superset, None, Some(true))
            .context(ObjectMissingMetadataForOwnerRefSnafu)?
            .with_recommended_labels(
                superset,
                APP_NAME,
                superset_version(superset).context(NoSupersetVersion)?,
                &role_name,
                "global",
            )
            .build(),
        spec: Some(ServiceSpec {
            ports: Some(vec![ServicePort {
                name: Some("superset".to_string()),
                port: APP_PORT.into(),
                protocol: Some("TCP".to_string()),
                ..ServicePort::default()
            }]),
            selector: Some(role_selector_labels(superset, APP_NAME, &role_name)),
            type_: Some("NodePort".to_string()),
            ..ServiceSpec::default()
        }),
        status: None,
    })
}

/// The rolegroup [`Service`] is a headless service that allows direct access to the instances of a certain rolegroup
///
/// This is mostly useful for internal communication between peers, or for clients that perform client-side load balancing.
fn build_node_rolegroup_service(
    rolegroup: &RoleGroupRef<SupersetCluster>,
    superset: &SupersetCluster,
) -> Result<Service> {
    Ok(Service {
        metadata: ObjectMetaBuilder::new()
            .name_and_namespace(superset)
            .name(&rolegroup.object_name())
            .ownerreference_from_resource(superset, None, Some(true))
            .context(ObjectMissingMetadataForOwnerRefSnafu)?
            .with_recommended_labels(
                superset,
                APP_NAME,
                superset_version(superset).context(NoSupersetVersion)?,
                &rolegroup.role,
                &rolegroup.role_group,
            )
            .build(),
        spec: Some(ServiceSpec {
            cluster_ip: Some("None".to_string()),
            ports: Some(vec![ServicePort {
                name: Some("superset".to_string()),
                port: APP_PORT.into(),
                protocol: Some("TCP".to_string()),
                ..ServicePort::default()
            }]),
            selector: Some(role_group_selector_labels(
                superset,
                APP_NAME,
                &rolegroup.role,
                &rolegroup.role_group,
            )),
            publish_not_ready_addresses: Some(true),
            ..ServiceSpec::default()
        }),
        status: None,
    })
}

/// The rolegroup [`StatefulSet`] runs the rolegroup, as configured by the administrator.
///
/// The [`Pod`](`stackable_operator::k8s_openapi::api::core::v1::Pod`)s are accessible through the corresponding [`Service`] (from [`build_node_rolegroup_service`]).
fn build_server_rolegroup_statefulset(
    rolegroup_ref: &RoleGroupRef<SupersetCluster>,
    superset: &SupersetCluster,
    node_config: &HashMap<PropertyNameKind, BTreeMap<String, String>>,
) -> Result<StatefulSet> {
    let rolegroup = superset
        .spec
        .nodes
        .as_ref()
        .context(NoNodeRoleSnafu)?
        .role_groups
        .get(&rolegroup_ref.role_group);

    let superset_version = superset_version(superset).context(NoSupersetVersion)?;

    let image = format!(
        "docker.stackable.tech/stackable/superset:{}-stackable0",
        superset_version
    );

    let env = node_config
        .get(&PropertyNameKind::Env)
        .and_then(|vars| vars.get(SupersetConfig::CREDENTIALS_SECRET_PROPERTY))
        .map(|secret| {
            vec![
                env_var_from_secret("SECRET_KEY", secret, "connections.secretKey"),
                env_var_from_secret(
                    "SQLALCHEMY_DATABASE_URI",
                    secret,
                    "connections.sqlalchemyDatabaseUri",
                ),
            ]
        })
        .unwrap_or_default();

    let container = ContainerBuilder::new("superset")
        .image(image)
        .add_env_vars(env)
        .add_container_port("http", APP_PORT.into())
        .build();
    Ok(StatefulSet {
        metadata: ObjectMetaBuilder::new()
            .name_and_namespace(superset)
            .name(&rolegroup_ref.object_name())
            .ownerreference_from_resource(superset, None, Some(true))
            .context(ObjectMissingMetadataForOwnerRefSnafu)?
            .with_recommended_labels(
                superset,
                APP_NAME,
                superset_version,
                &rolegroup_ref.role,
                &rolegroup_ref.role_group,
            )
            .build(),
        spec: Some(StatefulSetSpec {
            pod_management_policy: Some("Parallel".to_string()),
            replicas: if superset.spec.stopped.unwrap_or(false) {
                Some(0)
            } else {
                rolegroup.and_then(|rg| rg.replicas).map(i32::from)
            },
            selector: LabelSelector {
                match_labels: Some(role_group_selector_labels(
                    superset,
                    APP_NAME,
                    &rolegroup_ref.role,
                    &rolegroup_ref.role_group,
                )),
                ..LabelSelector::default()
            },
            service_name: rolegroup_ref.object_name(),
            template: PodBuilder::new()
                .metadata_builder(|m| {
                    m.with_recommended_labels(
                        superset,
                        APP_NAME,
                        superset_version,
                        &rolegroup_ref.role,
                        &rolegroup_ref.role_group,
                    )
                })
                .add_container(container)
                .build_template(),
            ..StatefulSetSpec::default()
        }),
        status: None,
    })
}

<<<<<<< HEAD
=======
pub fn superset_version(superset: &SupersetCluster) -> Result<&str> {
    superset
        .spec
        .version
        .as_deref()
        .context(ObjectHasNoVersionSnafu)
}

>>>>>>> e26e9da4
pub fn error_policy(_error: &Error, _ctx: Context<Ctx>) -> ReconcilerAction {
    ReconcilerAction {
        requeue_after: Some(Duration::from_secs(5)),
    }
}<|MERGE_RESOLUTION|>--- conflicted
+++ resolved
@@ -37,6 +37,7 @@
 
 #[derive(Snafu, Debug)]
 #[allow(clippy::enum_variant_names)]
+#[snafu(context(suffix(false)))]
 pub enum Error {
     #[snafu(display("failed to retrieve superset version"))]
     NoSupersetVersion { source: crate::util::Error },
@@ -89,17 +90,17 @@
                 SupersetRole::Node.to_string(),
                 (
                     vec![PropertyNameKind::Env],
-                    superset.spec.nodes.clone().context(NoNodeRoleSnafu)?,
+                    superset.spec.nodes.clone().context(NoNodeRole)?,
                 ),
             )]
             .into(),
         )
-        .context(GenerateProductConfigSnafu)?,
+        .context(GenerateProductConfig)?,
         &ctx.get_ref().product_config,
         false,
         false,
     )
-    .context(InvalidProductConfigSnafu)?;
+    .context(InvalidProductConfig)?;
     let role_node_config = validated_config
         .get(&SupersetRole::Node.to_string())
         .map(Cow::Borrowed)
@@ -109,7 +110,7 @@
     client
         .apply_patch(FIELD_MANAGER_SCOPE, &node_role_service, &node_role_service)
         .await
-        .context(ApplyRoleServiceSnafu)?;
+        .context(ApplyRoleService)?;
     for (rolegroup_name, rolegroup_config) in role_node_config.iter() {
         let rolegroup = superset.node_rolegroup_ref(rolegroup_name);
 
@@ -119,13 +120,13 @@
         client
             .apply_patch(FIELD_MANAGER_SCOPE, &rg_service, &rg_service)
             .await
-            .with_context(|_| ApplyRoleGroupServiceSnafu {
+            .with_context(|_| ApplyRoleGroupService {
                 rolegroup: rolegroup.clone(),
             })?;
         client
             .apply_patch(FIELD_MANAGER_SCOPE, &rg_statefulset, &rg_statefulset)
             .await
-            .with_context(|_| ApplyRoleGroupStatefulSetSnafu {
+            .with_context(|_| ApplyRoleGroupStatefulSet {
                 rolegroup: rolegroup.clone(),
             })?;
     }
@@ -141,13 +142,13 @@
     let role_name = SupersetRole::Node.to_string();
     let role_svc_name = superset
         .node_role_service_name()
-        .context(GlobalServiceNameNotFoundSnafu)?;
+        .context(GlobalServiceNameNotFound)?;
     Ok(Service {
         metadata: ObjectMetaBuilder::new()
             .name_and_namespace(superset)
             .name(format!("{}-external", &role_svc_name))
             .ownerreference_from_resource(superset, None, Some(true))
-            .context(ObjectMissingMetadataForOwnerRefSnafu)?
+            .context(ObjectMissingMetadataForOwnerRef)?
             .with_recommended_labels(
                 superset,
                 APP_NAME,
@@ -183,7 +184,7 @@
             .name_and_namespace(superset)
             .name(&rolegroup.object_name())
             .ownerreference_from_resource(superset, None, Some(true))
-            .context(ObjectMissingMetadataForOwnerRefSnafu)?
+            .context(ObjectMissingMetadataForOwnerRef)?
             .with_recommended_labels(
                 superset,
                 APP_NAME,
@@ -225,7 +226,7 @@
         .spec
         .nodes
         .as_ref()
-        .context(NoNodeRoleSnafu)?
+        .context(NoNodeRole)?
         .role_groups
         .get(&rolegroup_ref.role_group);
 
@@ -261,7 +262,7 @@
             .name_and_namespace(superset)
             .name(&rolegroup_ref.object_name())
             .ownerreference_from_resource(superset, None, Some(true))
-            .context(ObjectMissingMetadataForOwnerRefSnafu)?
+            .context(ObjectMissingMetadataForOwnerRef)?
             .with_recommended_labels(
                 superset,
                 APP_NAME,
@@ -305,17 +306,6 @@
     })
 }
 
-<<<<<<< HEAD
-=======
-pub fn superset_version(superset: &SupersetCluster) -> Result<&str> {
-    superset
-        .spec
-        .version
-        .as_deref()
-        .context(ObjectHasNoVersionSnafu)
-}
-
->>>>>>> e26e9da4
 pub fn error_policy(_error: &Error, _ctx: Context<Ctx>) -> ReconcilerAction {
     ReconcilerAction {
         requeue_after: Some(Duration::from_secs(5)),
