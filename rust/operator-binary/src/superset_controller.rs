//! Ensures that `Pod`s are configured and running for each [`SupersetCluster`]

use stackable_operator::builder::resources::ResourceRequirementsBuilder;
use stackable_operator::k8s_openapi::DeepMerge;

use crate::util::build_recommended_labels;
use crate::{
    config::{self, PYTHON_IMPORTS},
    controller_commons::{self, CONFIG_VOLUME_NAME, LOG_CONFIG_VOLUME_NAME, LOG_VOLUME_NAME},
    product_logging::{
        extend_config_map_with_log_config, resolve_vector_aggregator_address, LOG_CONFIG_FILE,
    },
    APP_PORT, OPERATOR_NAME,
};

use indoc::formatdoc;
use snafu::{OptionExt, ResultExt, Snafu};
use stackable_operator::{
    builder::{
        ConfigMapBuilder, ContainerBuilder, ObjectMetaBuilder, PodBuilder,
        PodSecurityContextBuilder,
    },
    cluster_resources::{ClusterResourceApplyStrategy, ClusterResources},
    commons::{
        authentication::AuthenticationClassProvider, product_image_selection::ResolvedProductImage,
        rbac::build_rbac_resources,
    },
    k8s_openapi::{
        api::{
            apps::v1::{StatefulSet, StatefulSetSpec},
            core::v1::{ConfigMap, Service, ServicePort, ServiceSpec},
        },
        apimachinery::pkg::apis::meta::v1::LabelSelector,
    },
    kube::{
        runtime::{controller::Action, reflector::ObjectRef},
        Resource, ResourceExt,
    },
    labels::{role_group_selector_labels, role_selector_labels},
    logging::controller::ReconcilerError,
    product_config::{
        flask_app_config_writer::{self, FlaskAppConfigWriterError},
        types::PropertyNameKind,
        ProductConfigManager,
    },
    product_config_utils::{transform_all_roles_to_config, validate_all_roles_and_groups_config},
    product_logging::{self, spec::Logging},
    role_utils::RoleGroupRef,
    status::condition::{
        compute_conditions, operations::ClusterOperationsConditionBuilder,
        statefulset::StatefulSetConditionBuilder, ClusterCondition, ClusterConditionSet,
        ClusterConditionStatus, ClusterConditionType, ConditionBuilder,
    },
};
use stackable_superset_crd::authentication::SuperSetAuthenticationConfigResolved;
use stackable_superset_crd::supersetdb::SupersetDBStatus;
use stackable_superset_crd::SupersetClusterStatus;
use stackable_superset_crd::{
    supersetdb::{SupersetDB, SupersetDBStatusCondition},
    Container, SupersetCluster, SupersetConfig, SupersetConfigOptions, SupersetRole, APP_NAME,
    CONFIG_DIR, LOG_CONFIG_DIR, LOG_DIR, PYTHONPATH, SUPERSET_CONFIG_FILENAME,
};
use std::{
    borrow::Cow,
    collections::{BTreeMap, HashMap},
    sync::Arc,
    time::Duration,
};
use strum::{EnumDiscriminants, IntoStaticStr};

pub const SUPERSET_CONTROLLER_NAME: &str = "supersetcluster";
pub const DOCKER_IMAGE_BASE_NAME: &str = "superset";

const METRICS_PORT_NAME: &str = "metrics";
const METRICS_PORT: i32 = 9102;

pub struct Ctx {
    pub client: stackable_operator::client::Client,
    pub product_config: ProductConfigManager,
}

#[derive(Snafu, Debug, EnumDiscriminants)]
#[strum_discriminants(derive(IntoStaticStr))]
#[allow(clippy::enum_variant_names)]
pub enum Error {
    #[snafu(display("object has no namespace"))]
    ObjectHasNoNamespace,
    #[snafu(display("object defines no node role"))]
    NoNodeRole,
    #[snafu(display("failed to calculate global service name"))]
    GlobalServiceNameNotFound,
    #[snafu(display("invalid container name"))]
    InvalidContainerName {
        source: stackable_operator::error::Error,
    },
    #[snafu(display("failed to create cluster resources"))]
    CreateClusterResources {
        source: stackable_operator::error::Error,
    },
    #[snafu(display("failed to delete orphaned resources"))]
    DeleteOrphanedResources {
        source: stackable_operator::error::Error,
    },
    #[snafu(display("failed to apply global Service"))]
    ApplyRoleService {
        source: stackable_operator::error::Error,
    },

    #[snafu(display("failed to retrieve superset db"))]
    SupersetDBRetrieval {
        source: stackable_operator::error::Error,
    },
    #[snafu(display("superset db {superset_db} initialization failed, not starting superset"))]
    SupersetDBFailed { superset_db: ObjectRef<SupersetDB> },
    #[snafu(display("failed to apply Superset DB"))]
    CreateSupersetObject {
        source: stackable_superset_crd::supersetdb::Error,
    },
    #[snafu(display("failed to apply Superset DB"))]
    ApplySupersetDB {
        source: stackable_operator::error::Error,
    },
    #[snafu(display("failed to apply Service for {rolegroup}"))]
    ApplyRoleGroupService {
        source: stackable_operator::error::Error,
        rolegroup: RoleGroupRef<SupersetCluster>,
    },
    #[snafu(display("failed to build config file for {rolegroup}"))]
    BuildRoleGroupConfigFile {
        source: FlaskAppConfigWriterError,
        rolegroup: RoleGroupRef<SupersetCluster>,
    },
    #[snafu(display("failed to build ConfigMap for {rolegroup}"))]
    BuildRoleGroupConfig {
        source: stackable_operator::error::Error,
        rolegroup: RoleGroupRef<SupersetCluster>,
    },
    #[snafu(display("failed to apply ConfigMap for {rolegroup}"))]
    ApplyRoleGroupConfig {
        source: stackable_operator::error::Error,
        rolegroup: RoleGroupRef<SupersetCluster>,
    },
    #[snafu(display("failed to apply StatefulSet for {rolegroup}"))]
    ApplyRoleGroupStatefulSet {
        source: stackable_operator::error::Error,
        rolegroup: RoleGroupRef<SupersetCluster>,
    },
    #[snafu(display("failed to generate product config"))]
    GenerateProductConfig {
        source: stackable_operator::product_config_utils::ConfigError,
    },
    #[snafu(display("invalid product config"))]
    InvalidProductConfig {
        source: stackable_operator::error::Error,
    },
    #[snafu(display("object is missing metadata to build owner reference"))]
    ObjectMissingMetadataForOwnerRef {
        source: stackable_operator::error::Error,
    },
    #[snafu(display("failed to apply authentication configuration"))]
    InvalidAuthenticationConfig {
        source: stackable_superset_crd::authentication::Error,
    },
    #[snafu(display(
        "failed to get the {SUPERSET_CONFIG_FILENAME} file from node or product config"
    ))]
    MissingSupersetConfigInNodeConfig,
    #[snafu(display("failed to get {timeout} from {SUPERSET_CONFIG_FILENAME} file. It should be set in the product config or by user input", timeout = SupersetConfigOptions::SupersetWebserverTimeout))]
    MissingWebServerTimeoutInSupersetConfig,
    #[snafu(display("failed to resolve and merge config for role and role group"))]
    FailedToResolveConfig {
        source: stackable_superset_crd::Error,
    },
    #[snafu(display("failed to resolve the Vector aggregator address"))]
    ResolveVectorAggregatorAddress {
        source: crate::product_logging::Error,
    },
    #[snafu(display("failed to add the logging configuration to the ConfigMap [{cm_name}]"))]
    InvalidLoggingConfig {
        source: crate::product_logging::Error,
        cm_name: String,
    },
    #[snafu(display("failed to update status"))]
    ApplyStatus {
        source: stackable_operator::error::Error,
    },
    #[snafu(display("failed to patch service account"))]
    ApplyServiceAccount {
        source: stackable_operator::error::Error,
    },
    #[snafu(display("failed to patch role binding"))]
    ApplyRoleBinding {
        source: stackable_operator::error::Error,
    },
    #[snafu(display("failed to build RBAC objects"))]
    BuildRBACObjects {
        source: stackable_operator::error::Error,
    },
}

type Result<T, E = Error> = std::result::Result<T, E>;

impl ReconcilerError for Error {
    fn category(&self) -> &'static str {
        ErrorDiscriminants::from(self).into()
    }
}

pub async fn reconcile_superset(superset: Arc<SupersetCluster>, ctx: Arc<Ctx>) -> Result<Action> {
    tracing::info!("Starting reconcile");

    let client = &ctx.client;
    let resolved_product_image: ResolvedProductImage =
        superset.spec.image.resolve(DOCKER_IMAGE_BASE_NAME);
    let superset_role = SupersetRole::Node;

    let cluster_operation_cond_builder =
        ClusterOperationsConditionBuilder::new(&superset.spec.cluster_config.cluster_operation);

    if wait_for_db_and_update_status(
        client,
        &superset,
        &resolved_product_image,
        &cluster_operation_cond_builder,
    )
    .await?
    {
        return Ok(Action::await_change());
    }

    let vector_aggregator_address = resolve_vector_aggregator_address(
        client,
        superset.as_ref(),
        superset
            .spec
            .cluster_config
            .vector_aggregator_config_map_name
            .as_deref(),
    )
    .await
    .context(ResolveVectorAggregatorAddressSnafu)?;

    let authentication_config = superset
        .spec
        .cluster_config
        .authentication
        .resolve(client)
        .await
        .context(InvalidAuthenticationConfigSnafu)?;

    let validated_config = validate_all_roles_and_groups_config(
        &resolved_product_image.product_version,
        &transform_all_roles_to_config(
            superset.as_ref(),
            [(
                superset_role.to_string(),
                (
                    vec![
                        PropertyNameKind::Env,
                        PropertyNameKind::File(SUPERSET_CONFIG_FILENAME.into()),
                    ],
                    superset.spec.nodes.clone().context(NoNodeRoleSnafu)?,
                ),
            )]
            .into(),
        )
        .context(GenerateProductConfigSnafu)?,
        &ctx.product_config,
        false,
        false,
    )
    .context(InvalidProductConfigSnafu)?;

    let role_node_config = validated_config
        .get(superset_role.to_string().as_str())
        .map(Cow::Borrowed)
        .unwrap_or_default();

    let mut cluster_resources = ClusterResources::new(
        APP_NAME,
        OPERATOR_NAME,
        SUPERSET_CONTROLLER_NAME,
        &superset.object_ref(&()),
        ClusterResourceApplyStrategy::from(&superset.spec.cluster_config.cluster_operation),
    )
    .context(CreateClusterResourcesSnafu)?;

    let (rbac_sa, rbac_rolebinding) = build_rbac_resources(
        superset.as_ref(),
        APP_NAME,
        cluster_resources.get_required_labels(),
    )
    .context(BuildRBACObjectsSnafu)?;

    let rbac_sa = cluster_resources
        .add(client, rbac_sa)
        .await
        .context(ApplyServiceAccountSnafu)?;
    cluster_resources
        .add(client, rbac_rolebinding)
        .await
        .context(ApplyRoleBindingSnafu)?;

    let node_role_service = build_node_role_service(&superset, &resolved_product_image)?;
    cluster_resources
        .add(client, node_role_service)
        .await
        .context(ApplyRoleServiceSnafu)?;

    let mut ss_cond_builder = StatefulSetConditionBuilder::default();

    for (rolegroup_name, rolegroup_config) in role_node_config.iter() {
        let rolegroup = superset.node_rolegroup_ref(rolegroup_name);

        let config = superset
            .merged_config(&SupersetRole::Node, &rolegroup)
            .context(FailedToResolveConfigSnafu)?;

        let rg_service =
            build_node_rolegroup_service(&superset, &resolved_product_image, &rolegroup)?;
        let rg_configmap = build_rolegroup_config_map(
            &superset,
            &resolved_product_image,
            &rolegroup,
            rolegroup_config,
            &authentication_config,
            &config.logging,
            vector_aggregator_address.as_deref(),
        )?;
        let rg_statefulset = build_server_rolegroup_statefulset(
            &superset,
            &resolved_product_image,
            &superset_role,
            &rolegroup,
            rolegroup_config,
            &authentication_config,
            &rbac_sa.name_any(),
            &config,
        )?;
        cluster_resources
            .add(client, rg_service)
            .await
            .with_context(|_| ApplyRoleGroupServiceSnafu {
                rolegroup: rolegroup.clone(),
            })?;
        cluster_resources
            .add(client, rg_configmap)
            .await
            .with_context(|_| ApplyRoleGroupConfigSnafu {
                rolegroup: rolegroup.clone(),
            })?;
        ss_cond_builder.add(
            cluster_resources
                .add(client, rg_statefulset.clone())
                .await
                .with_context(|_| ApplyRoleGroupStatefulSetSnafu {
                    rolegroup: rolegroup.clone(),
                })?,
        );
    }

    cluster_resources
        .delete_orphaned_resources(client)
        .await
        .context(DeleteOrphanedResourcesSnafu)?;

    let status = SupersetClusterStatus {
        conditions: compute_conditions(
            superset.as_ref(),
            &[&ss_cond_builder, &cluster_operation_cond_builder],
        ),
    };
    client
        .apply_patch_status(OPERATOR_NAME, &*superset, &status)
        .await
        .context(ApplyStatusSnafu)?;

    Ok(Action::await_change())
}

/// The server-role service is the primary endpoint that should be used by clients that do not perform internal load balancing,
/// including targets outside of the cluster.
fn build_node_role_service(
    superset: &SupersetCluster,
    resolved_product_image: &ResolvedProductImage,
) -> Result<Service> {
    let role_name = SupersetRole::Node.to_string();
    let role_svc_name = superset
        .node_role_service_name()
        .context(GlobalServiceNameNotFoundSnafu)?;
    Ok(Service {
        metadata: ObjectMetaBuilder::new()
            .name_and_namespace(superset)
            .name(format!("{}-external", &role_svc_name))
            .ownerreference_from_resource(superset, None, Some(true))
            .context(ObjectMissingMetadataForOwnerRefSnafu)?
            .with_recommended_labels(build_recommended_labels(
                superset,
                SUPERSET_CONTROLLER_NAME,
                &resolved_product_image.app_version_label,
                &role_name,
                "global",
            ))
            .build(),
        spec: Some(ServiceSpec {
            type_: Some(
                superset
                    .spec
                    .cluster_config
                    .listener_class
                    .k8s_service_type(),
            ),
            ports: Some(vec![ServicePort {
                name: Some("superset".to_string()),
                port: APP_PORT.into(),
                protocol: Some("TCP".to_string()),
                ..ServicePort::default()
            }]),
            selector: Some(role_selector_labels(superset, APP_NAME, &role_name)),
            ..ServiceSpec::default()
        }),
        status: None,
    })
}

/// The rolegroup [`ConfigMap`] configures the rolegroup based on the configuration given by the administrator
fn build_rolegroup_config_map(
    superset: &SupersetCluster,
    resolved_product_image: &ResolvedProductImage,
    rolegroup: &RoleGroupRef<SupersetCluster>,
    rolegroup_config: &HashMap<PropertyNameKind, BTreeMap<String, String>>,
    authentication_config: &Vec<SuperSetAuthenticationConfigResolved>,
    logging: &Logging<Container>,
    vector_aggregator_address: Option<&str>,
) -> Result<ConfigMap, Error> {
    let mut config = rolegroup_config
        .get(&PropertyNameKind::File(
            SUPERSET_CONFIG_FILENAME.to_string(),
        ))
        .cloned()
        .unwrap_or_default();

    config::add_superset_config(&mut config, authentication_config);

    let mut config_file = Vec::new();
    flask_app_config_writer::write::<SupersetConfigOptions, _, _>(
        &mut config_file,
        config.iter(),
        PYTHON_IMPORTS,
    )
    .with_context(|_| BuildRoleGroupConfigFileSnafu {
        rolegroup: rolegroup.clone(),
    })?;

    let mut cm_builder = ConfigMapBuilder::new();

    cm_builder
        .metadata(
            ObjectMetaBuilder::new()
                .name_and_namespace(superset)
                .name(rolegroup.object_name())
                .ownerreference_from_resource(superset, None, Some(true))
                .context(ObjectMissingMetadataForOwnerRefSnafu)?
                .with_recommended_labels(build_recommended_labels(
                    superset,
                    SUPERSET_CONTROLLER_NAME,
                    &resolved_product_image.app_version_label,
                    &rolegroup.role,
                    &rolegroup.role_group,
                ))
                .build(),
        )
        .add_data(
            SUPERSET_CONFIG_FILENAME,
            String::from_utf8(config_file).unwrap(),
        );

    extend_config_map_with_log_config(
        rolegroup,
        vector_aggregator_address,
        logging,
        &Container::Superset,
        &Container::Vector,
        &mut cm_builder,
    )
    .context(InvalidLoggingConfigSnafu {
        cm_name: rolegroup.object_name(),
    })?;

    cm_builder
        .build()
        .with_context(|_| BuildRoleGroupConfigSnafu {
            rolegroup: rolegroup.clone(),
        })
}

/// The rolegroup [`Service`] is a headless service that allows direct access to the instances of a certain rolegroup
///
/// This is mostly useful for internal communication between peers, or for clients that perform client-side load balancing.
fn build_node_rolegroup_service(
    superset: &SupersetCluster,
    resolved_product_image: &ResolvedProductImage,
    rolegroup: &RoleGroupRef<SupersetCluster>,
) -> Result<Service> {
    Ok(Service {
        metadata: ObjectMetaBuilder::new()
            .name_and_namespace(superset)
            .name(&rolegroup.object_name())
            .ownerreference_from_resource(superset, None, Some(true))
            .context(ObjectMissingMetadataForOwnerRefSnafu)?
            .with_recommended_labels(build_recommended_labels(
                superset,
                SUPERSET_CONTROLLER_NAME,
                &resolved_product_image.app_version_label,
                &rolegroup.role,
                &rolegroup.role_group,
            ))
            .with_label("prometheus.io/scrape", "true")
            .build(),
        spec: Some(ServiceSpec {
            // Internal communication does not need to be exposed
            type_: Some("ClusterIP".to_string()),
            cluster_ip: Some("None".to_string()),
            ports: Some(vec![
                ServicePort {
                    name: Some("superset".to_string()),
                    port: APP_PORT.into(),
                    protocol: Some("TCP".to_string()),
                    ..ServicePort::default()
                },
                ServicePort {
                    name: Some(METRICS_PORT_NAME.into()),
                    port: METRICS_PORT,
                    protocol: Some("TCP".to_string()),
                    ..ServicePort::default()
                },
            ]),
            selector: Some(role_group_selector_labels(
                superset,
                APP_NAME,
                &rolegroup.role,
                &rolegroup.role_group,
            )),
            publish_not_ready_addresses: Some(true),
            ..ServiceSpec::default()
        }),
        status: None,
    })
}

/// The rolegroup [`StatefulSet`] runs the rolegroup, as configured by the administrator.
///
/// The [`Pod`](`stackable_operator::k8s_openapi::api::core::v1::Pod`)s are accessible through the corresponding [`Service`] (from [`build_node_rolegroup_service`]).
#[allow(clippy::too_many_arguments)]
fn build_server_rolegroup_statefulset(
    superset: &SupersetCluster,
    resolved_product_image: &ResolvedProductImage,
    superset_role: &SupersetRole,
    rolegroup_ref: &RoleGroupRef<SupersetCluster>,
    node_config: &HashMap<PropertyNameKind, BTreeMap<String, String>>,
    authentication_config: &Vec<SuperSetAuthenticationConfigResolved>,
    sa_name: &str,
    merged_config: &SupersetConfig,
) -> Result<StatefulSet> {
    let role = superset.get_role(superset_role).context(NoNodeRoleSnafu)?;
    let role_group = role
        .role_groups
        .get(&rolegroup_ref.role_group)
        .context(NoNodeRoleSnafu)?;

    let mut pb = PodBuilder::new();
    pb.metadata_builder(|m| {
        m.with_recommended_labels(build_recommended_labels(
            superset,
            SUPERSET_CONTROLLER_NAME,
            &resolved_product_image.app_version_label,
            &rolegroup_ref.role,
            &rolegroup_ref.role_group,
        ))
    })
    .image_pull_secrets_from_product_image(resolved_product_image)
    .security_context(
        PodSecurityContextBuilder::new()
            .run_as_user(1000)
            .run_as_group(0)
            .fs_group(1000) // Needed for secret-operator
            .build(),
    )
    .affinity(&merged_config.affinity)
    .service_account_name(sa_name)
    .build_template();

    let mut superset_container = ContainerBuilder::new(&Container::Superset.to_string())
        .context(InvalidContainerNameSnafu)?;

    for (name, value) in node_config
        .get(&PropertyNameKind::Env)
        .cloned()
        .unwrap_or_default()
    {
        if name == SupersetConfig::CREDENTIALS_SECRET_PROPERTY {
            superset_container.add_env_var_from_secret(
                "SECRET_KEY",
                &value,
                "connections.secretKey",
            );
            superset_container.add_env_var_from_secret(
                "SQLALCHEMY_DATABASE_URI",
                &value,
                "connections.sqlalchemyDatabaseUri",
            );
        } else if name == SupersetConfig::MAPBOX_SECRET_PROPERTY {
            superset_container.add_env_var_from_secret(
                "MAPBOX_API_KEY",
                &value,
                "connections.mapboxApiKey",
            );
        } else {
            superset_container.add_env_var(name, value);
        };
    }

<<<<<<< HEAD
    add_authentication_volumes_and_volume_mounts(authentication_config, &mut cb, &mut pb);
=======
    if let Some(authentication_class) = authentication_class {
        add_authentication_volumes_and_volume_mounts(
            authentication_class,
            &mut superset_container,
            &mut pb,
        )?;
    }
>>>>>>> b5c3ccd1

    let webserver_timeout = node_config
        .get(&PropertyNameKind::File(
            SUPERSET_CONFIG_FILENAME.to_string(),
        ))
        .context(MissingSupersetConfigInNodeConfigSnafu)?
        .get(&SupersetConfigOptions::SupersetWebserverTimeout.to_string())
        .context(MissingWebServerTimeoutInSupersetConfigSnafu)?;

    superset_container
        .image_from_product_image(resolved_product_image)
        .add_container_port("http", APP_PORT.into())
        .add_volume_mount(CONFIG_VOLUME_NAME, CONFIG_DIR)
        .add_volume_mount(LOG_CONFIG_VOLUME_NAME, LOG_CONFIG_DIR)
        .add_volume_mount(LOG_VOLUME_NAME, LOG_DIR)
        .command(vec![
            "/bin/sh".to_string(),
            "-c".to_string(),
            formatdoc! {"
                mkdir --parents {PYTHONPATH} && \
                cp {CONFIG_DIR}/* {PYTHONPATH} && \
                cp {LOG_CONFIG_DIR}/{LOG_CONFIG_FILE} {PYTHONPATH} && \
                superset init && \
                gunicorn \
                --bind 0.0.0.0:${{SUPERSET_PORT}} \
                --worker-class gthread \
                --threads 20 \
                --timeout {webserver_timeout} \
                --limit-request-line 0 \
                --limit-request-field_size 0 \
                'superset.app:create_app()'
            "},
        ])
        .resources(merged_config.resources.clone().into());

    pb.add_container(superset_container.build());

    let metrics_container = ContainerBuilder::new("metrics")
        .context(InvalidContainerNameSnafu)?
        .image_from_product_image(resolved_product_image)
        .command(vec!["/bin/bash".to_string(), "-c".to_string()])
        .args(vec!["/stackable/statsd_exporter".to_string()])
        .add_container_port(METRICS_PORT_NAME, METRICS_PORT)
        .resources(
            ResourceRequirementsBuilder::new()
                .with_cpu_request("100m")
                .with_cpu_limit("200m")
                .with_memory_request("64Mi")
                .with_memory_limit("64Mi")
                .build(),
        )
        .build();

    pb.add_volumes(controller_commons::create_volumes(
        &rolegroup_ref.object_name(),
        merged_config.logging.containers.get(&Container::Superset),
    ));
    pb.add_container(metrics_container);

    if merged_config.logging.enable_vector_agent {
        pb.add_container(product_logging::framework::vector_container(
            resolved_product_image,
            CONFIG_VOLUME_NAME,
            LOG_VOLUME_NAME,
            merged_config.logging.containers.get(&Container::Vector),
            ResourceRequirementsBuilder::new()
                .with_cpu_request("250m")
                .with_cpu_limit("500m")
                .with_memory_request("128Mi")
                .with_memory_limit("128Mi")
                .build(),
        ));
    }

    let mut pod_template = pb.build_template();
    pod_template.merge_from(role.config.pod_overrides.clone());
    pod_template.merge_from(role_group.config.pod_overrides.clone());

    Ok(StatefulSet {
        metadata: ObjectMetaBuilder::new()
            .name_and_namespace(superset)
            .name(&rolegroup_ref.object_name())
            .ownerreference_from_resource(superset, None, Some(true))
            .context(ObjectMissingMetadataForOwnerRefSnafu)?
            .with_recommended_labels(build_recommended_labels(
                superset,
                SUPERSET_CONTROLLER_NAME,
                &resolved_product_image.app_version_label,
                &rolegroup_ref.role,
                &rolegroup_ref.role_group,
            ))
            .with_label("restarter.stackable.tech/enabled", "true")
            .build(),
        spec: Some(StatefulSetSpec {
            pod_management_policy: Some("Parallel".to_string()),
            replicas: role_group.replicas.map(i32::from),
            selector: LabelSelector {
                match_labels: Some(role_group_selector_labels(
                    superset,
                    APP_NAME,
                    &rolegroup_ref.role,
                    &rolegroup_ref.role_group,
                )),
                ..LabelSelector::default()
            },
            service_name: rolegroup_ref.object_name(),
            template: pod_template,
            ..StatefulSetSpec::default()
        }),
        status: None,
    })
}

fn add_authentication_volumes_and_volume_mounts(
    authentication_config: &Vec<SuperSetAuthenticationConfigResolved>,
    cb: &mut ContainerBuilder,
    pb: &mut PodBuilder,
) {
    // TODO: Currently there can be only one AuthenticationClass due to FlaskAppBuilder restrictions.
    //    Needs adaptation once FAB and superset support multiple auth methods.
    // The checks for max one AuthenticationClass and the provider are done in crd/src/authentication.rs
    for config in authentication_config {
        if let Some(auth_class) = &config.authentication_class {
            match &auth_class.spec.provider {
                AuthenticationClassProvider::Ldap(ldap) => {
                    ldap.add_volumes_and_mounts(pb, vec![cb]);
                }
                AuthenticationClassProvider::Tls(_) | AuthenticationClassProvider::Static(_) => {}
            }
        }
    }
}

pub fn error_policy(_obj: Arc<SupersetCluster>, _error: &Error, _ctx: Arc<Ctx>) -> Action {
    Action::requeue(Duration::from_secs(5))
}

/// Return true if the controller should wait for the DB to be set up.
///
/// As a side-effect, the Superset cluster status is updated as long as the controller waits
/// for the DB to come up.
///
/// Having the DB set up by a Job managed by a different controller has it's own
/// set of problems as described here: <https://github.com/stackabletech/superset-operator/issues/351>.
/// The Airflow operator uses the same pattern as implemented here for setting up the DB.
///
/// When the ticket above is implemented, this function will most likely be removed completely.
async fn wait_for_db_and_update_status(
    client: &stackable_operator::client::Client,
    superset: &SupersetCluster,
    resolved_product_image: &ResolvedProductImage,
    cluster_operation_condition_builder: &ClusterOperationsConditionBuilder<'_>,
) -> Result<bool> {
    // Ensure DB Schema exists
    let superset_db = SupersetDB::for_superset(superset, resolved_product_image)
        .context(CreateSupersetObjectSnafu)?;
    client
        .apply_patch(SUPERSET_CONTROLLER_NAME, &superset_db, &superset_db)
        .await
        .context(ApplySupersetDBSnafu)?;

    let superset_db = client
        .get::<SupersetDB>(
            &superset.name_unchecked(),
            superset
                .namespace()
                .as_deref()
                .context(ObjectHasNoNamespaceSnafu)?,
        )
        .await
        .context(SupersetDBRetrievalSnafu)?;

    tracing::debug!("{}", format!("Checking status: {:#?}", superset_db.status));

    // Update the Superset cluster status, only if the controller needs to wait.
    // This avoids updating the status twice per reconcile call. when the DB
    // has a ready condition.
    let db_cond_builder = DbConditionBuilder(superset_db.status);
    if bool::from(&db_cond_builder) {
        let status = SupersetClusterStatus {
            conditions: compute_conditions(
                superset,
                &[&db_cond_builder, cluster_operation_condition_builder],
            ),
        };

        client
            .apply_patch_status(OPERATOR_NAME, superset, &status)
            .await
            .context(ApplyStatusSnafu)?;
    }

    Ok(bool::from(&db_cond_builder))
}

struct DbConditionBuilder(Option<SupersetDBStatus>);
impl ConditionBuilder for DbConditionBuilder {
    fn build_conditions(&self) -> ClusterConditionSet {
        let (status, message) = if let Some(ref status) = self.0 {
            match status.condition {
                SupersetDBStatusCondition::Pending | SupersetDBStatusCondition::Initializing => (
                    ClusterConditionStatus::False,
                    "Waiting for SupersetDB initialization to complete",
                ),
                SupersetDBStatusCondition::Failed => (
                    ClusterConditionStatus::False,
                    "Superset database initialization failed.",
                ),
                SupersetDBStatusCondition::Ready => (
                    ClusterConditionStatus::True,
                    "Superset database initialization ready.",
                ),
            }
        } else {
            (
                ClusterConditionStatus::Unknown,
                "Waiting for Superset database initialization to start.",
            )
        };

        let cond = ClusterCondition {
            reason: None,
            message: Some(String::from(message)),
            status,
            type_: ClusterConditionType::Available,
            last_transition_time: None,
            last_update_time: None,
        };

        vec![cond].into()
    }
}

/// Evaluates to true if the DB is not ready yet (the controller needs to wait).
/// Otherwise false.
impl From<&DbConditionBuilder> for bool {
    fn from(cond_builder: &DbConditionBuilder) -> bool {
        if let Some(ref status) = cond_builder.0 {
            match status.condition {
                SupersetDBStatusCondition::Pending | SupersetDBStatusCondition::Initializing => {
                    true
                }
                SupersetDBStatusCondition::Failed => true,
                SupersetDBStatusCondition::Ready => false,
            }
        } else {
            true
        }
    }
}<|MERGE_RESOLUTION|>--- conflicted
+++ resolved
@@ -620,17 +620,11 @@
         };
     }
 
-<<<<<<< HEAD
-    add_authentication_volumes_and_volume_mounts(authentication_config, &mut cb, &mut pb);
-=======
-    if let Some(authentication_class) = authentication_class {
-        add_authentication_volumes_and_volume_mounts(
-            authentication_class,
-            &mut superset_container,
-            &mut pb,
-        )?;
-    }
->>>>>>> b5c3ccd1
+    add_authentication_volumes_and_volume_mounts(
+        authentication_config,
+        &mut superset_container,
+        &mut pb,
+    );
 
     let webserver_timeout = node_config
         .get(&PropertyNameKind::File(
