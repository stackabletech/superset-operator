--- conflicted
+++ resolved
@@ -6,13 +6,8 @@
 use clap::Parser;
 use futures::StreamExt;
 use stackable_operator::{
-<<<<<<< HEAD
-    cli::Command,
     k8s_openapi::api::{apps::v1::StatefulSet, batch::v1::Job, core::v1::Service},
-=======
     cli::{Command, ProductOperatorRun},
-    k8s_openapi::api::{apps::v1::StatefulSet, core::v1::Service},
->>>>>>> e26e9da4
     kube::{
         api::{DynamicObject, ListParams},
         runtime::{
@@ -23,15 +18,10 @@
         CustomResourceExt, Resource,
     },
 };
-<<<<<<< HEAD
 use stackable_superset_crd::{
     commands::{DruidConnection, SupersetDB},
     SupersetCluster,
 };
-use structopt::StructOpt;
-=======
-use stackable_superset_crd::{commands::Init, SupersetCluster};
->>>>>>> e26e9da4
 
 mod built_info {
     include!(concat!(env!("OUT_DIR"), "/built.rs"));
