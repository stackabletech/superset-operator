--- conflicted
+++ resolved
@@ -92,11 +92,11 @@
                 }),
             );
 
-<<<<<<< HEAD
             let superset_db_controller_builder =
                 Controller::new(client.get_all_api::<SupersetDB>(), ListParams::default());
             let superset_db_store = superset_db_controller_builder.store();
             let superset_db_controller = superset_db_controller_builder
+                .shutdown_on_signal()
                 // We gotta watch jobs so we can react to finished init jobs
                 // and update our status accordingly
                 .watches(
@@ -129,6 +129,7 @@
             let druid_connection_store = druid_connection_controller_builder.store();
             let druid_connection_store2 = druid_connection_controller_builder.store(); // TODO this is ugly
             let druid_connection_controller = druid_connection_controller_builder
+                .shutdown_on_signal()
                 .watches(
                     client.get_all_api::<SupersetDB>(),
                     ListParams::default(),
@@ -165,24 +166,6 @@
                     druid_connection_controller::reconcile_druid_connection,
                     druid_connection_controller::error_policy,
                     Context::new(druid_connection_controller::Ctx {
-=======
-            let init_controller =
-                Controller::new(client.get_all_api::<Init>(), ListParams::default())
-                    .shutdown_on_signal()
-                    .run(
-                        init_controller::reconcile_init,
-                        init_controller::error_policy,
-                        Context::new(init_controller::Ctx {
-                            client: client.clone(),
-                        }),
-                    );
-
-            let add_druid_controller =
-                Controller::new(client.get_all_api::<AddDruids>(), ListParams::default()).run(
-                    add_druid_controller::reconcile_add_druids,
-                    add_druid_controller::error_policy,
-                    Context::new(add_druid_controller::Ctx {
->>>>>>> d3409c91
                         client: client.clone(),
                     }),
                 );
