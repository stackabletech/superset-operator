--- conflicted
+++ resolved
@@ -13,14 +13,10 @@
 
 ### Fixed
 
-<<<<<<< HEAD
+- Use `json` file extension for log files ([#615]).
 - Fix a bug where changes to ConfigMaps that are referenced in the SupersetCluster spec didn't trigger a reconciliation ([#609]).
 
 [#609]: https://github.com/stackabletech/superset-operator/pull/609
-=======
-- Use `json` file extension for log files ([#615]).
-
->>>>>>> 34901510
 [#610]: https://github.com/stackabletech/superset-operator/pull/610
 [#615]: https://github.com/stackabletech/superset-operator/pull/615
 
