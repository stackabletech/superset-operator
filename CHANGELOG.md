--- conflicted
+++ resolved
@@ -7,11 +7,8 @@
 - Added support for Superset versions `1.4.2`, `1.5.3`, `2.0.1` and `2.1.0` ([#362]).
 - Generate OLM bundle for Release 23.4.0 ([#364]).
 - Missing CRD defaults for `status.conditions` field ([#367]).
-<<<<<<< HEAD
 - Set explicit resources on all containers ([#371])
-=======
 - Operator errors out when credentialsSecret is missing ([#375]).
->>>>>>> d3bc5418
 
 ### Changed
 
