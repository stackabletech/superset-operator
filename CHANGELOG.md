# Changelog

## [Unreleased]

<<<<<<< HEAD
### Added

- Inject the vector aggregator address into the vector config using the env var `VECTOR_AGGREGATOR_ADDRESS` ([#609]).

### Fixed

- Fix a bug where changes to ConfigMaps that are referenced in the Superset spec didn't trigger a reconciliation ([#609]).

[#609]: https://github.com/stackabletech/superset-operator/pull/609
=======
### Changed

- Replace stackable-operator `initialize_logging` with stackable-telemetry `Tracing` ([#610]).
  - BREAKING: The file log directory was set by `SUPERSET_OPERATOR_LOG_DIRECTORY`, and is now set by `ROLLING_LOGS`
    (or via `--rolling-logs <DIRECTORY>`).
  - Replace stackable-operator `print_startup_string` with `tracing::info!` with fields.

[#610]: https://github.com/stackabletech/superset-operator/pull/610
>>>>>>> 20e2d7b1

## [25.3.0] - 2025-03-21

### Added

- Run a `containerdebug` process in the background of each Superset container to collect debugging information ([#578]).
- Aggregate emitted Kubernetes events on the CustomResources ([#585]).
- Support OPA role mapping as optional custom security manager for Superset ([#582]).
- Support for version `4.1.1` ([#595]).

### Changed

- Bump `stackable-operator` to 0.87.0 ([#602]).
- Default to OCI for image metadata and product image selection ([#586]).

[#578]: https://github.com/stackabletech/superset-operator/pull/578
[#582]: https://github.com/stackabletech/superset-operator/pull/582
[#585]: https://github.com/stackabletech/superset-operator/pull/585
[#586]: https://github.com/stackabletech/superset-operator/pull/586
[#595]: https://github.com/stackabletech/superset-operator/pull/595
[#602]: https://github.com/stackabletech/superset-operator/pull/602

## [24.11.1] - 2025-01-10

### Fixed

- Fix OIDC endpoint construction in case the `rootPath` does have a trailing slash ([#569]).
- BREAKING: Use distinct ServiceAccounts for the Stacklets, so that multiple Stacklets can be
  deployed in one namespace. Existing Stacklets will use the newly created ServiceAccounts after
  restart ([#568]).

[#568]: https://github.com/stackabletech/superset-operator/pull/568
[#569]: https://github.com/stackabletech/superset-operator/pull/569

## [24.11.0] - 2024-11-18

### Added

- Allowing arbitrary python code as EXPERIMENTAL_FILE_HEADER and EXPERIMENTAL_FILE_FOOTER in superset_config.py ([#530]).
- The operator can now run on Kubernetes clusters using a non-default cluster domain.
  Use the env var `KUBERNETES_CLUSTER_DOMAIN` or the operator Helm chart property `kubernetesClusterDomain` to set a non-default cluster domain ([#549]).

### Changed

- Reduce CRD size from `472KB` to `45KB` by accepting arbitrary YAML input instead of the underlying schema for the following fields ([#528]):
  - `podOverrides`
  - `affinity`

### Fixed

- Invalid `SupersetCluster`, `DruidConnection` or `AuthenticationClass` objects don't stop the operator from reconciling ([#551]).

[#528]: https://github.com/stackabletech/superset-operator/pull/528
[#530]: https://github.com/stackabletech/superset-operator/pull/530
[#549]: https://github.com/stackabletech/superset-operator/pull/549
[#551]: https://github.com/stackabletech/superset-operator/pull/551

## [24.7.0] - 2024-07-24

### Added

- Support for versions `3.1.3` and `4.0.2` ([#509]).

### Changed

- Bump `stackable-operator` to 0.70.0, `product-config` to 0.7.0, and other dependencies ([#511]).

### Fixed

- Don't print Superset admin credentials during startup ([#483]).
- Fix entrypoint to not throw `prepare_signal_handlers: command not found` in case DB initialization fails ([#485]).
- Processing of corrupted log events fixed; If errors occur, the error
  messages are added to the log event ([#502]).

### Removed

- Removed unsupported versions `2.1.1`, `3.0.1` and `3.0.3` ([#509]).

[#483]: https://github.com/stackabletech/superset-operator/pull/483
[#485]: https://github.com/stackabletech/superset-operator/pull/485
[#502]: https://github.com/stackabletech/superset-operator/pull/502
[#509]: https://github.com/stackabletech/superset-operator/pull/509
[#511]: https://github.com/stackabletech/superset-operator/pull/511

## [24.3.0] - 2024-03-20

### Added

- Improved CRD docs ([#431]).
- Helm: support labels in values.yaml ([#448]).
- Add support for OpenID Connect ([#423]).
- Support versions `2.1.3`, `3.0.3`, `3.1.0` ([#457]).

### Changed

- Raise memory requests and limits for Superset pods to 2Gi ([#468]).

### Fixed

- BREAKING: Fixed various issues in the CRD structure. `clusterConfig.credentialsSecret` is now mandatory ([#429]).

### Removed

- Removed support for version `2.1.0` ([#457]).

[#423]: https://github.com/stackabletech/superset-operator/pull/423
[#429]: https://github.com/stackabletech/superset-operator/pull/429
[#431]: https://github.com/stackabletech/superset-operator/pull/431
[#448]: https://github.com/stackabletech/superset-operator/pull/448
[#457]: https://github.com/stackabletech/superset-operator/pull/457
[#468]: https://github.com/stackabletech/superset-operator/pull/468

## [23.11.0] - 2023-11-24

### Added

- Default stackableVersion to operator version ([#390]).
- Support PodDisruptionBudgets ([#407]).
- Added support for versions 2.1.1, 3.0.1 ([#415]).
- Support graceful shutdown ([#422]).

### Changed

- `vector` `0.26.0` -> `0.33.0` ([#391], [#415]).
- `operator-rs` `0.44.0` -> `0.55.0` ([#390], [#407], [#415]).
- BREAKING: Removed SupersetDB object, since it created some problems when reinstalling or upgrading a Superset cluster. Instead, the initialization of the database was moved to the startup phase of each Superset pod. To make sure the initialization does not run in parallel, the `PodManagementPolicy` was set to `OrderedReady` and liveness/readiness probes were added. The `.spec.clusterConfig.loadExamplesOnInit` option was removed from the CRD, because loading the examples at every startup caused problems in certain scenarios, e.g. after an upgrade from Superset 1.5.3 to 2.1.0 ([#396]).

### Fixed

- BREAKING: Rename Service port name from `superset` to `http` for consistency reasons. This change should normally not be breaking, as we only change the name, not the port. However, there might be some e.g. Ingresses that rely on the port name and need to be updated ([#394]).
- Fixed config override support ([#415]).

### Removed

- Removed support for versions 1.3.2, 1.4.1, 1.4.2, 1.5.1, 1.5.3, 2.0.1 ([#415]).

[#390]: https://github.com/stackabletech/superset-operator/pull/390
[#391]: https://github.com/stackabletech/superset-operator/pull/391
[#394]: https://github.com/stackabletech/superset-operator/pull/394
[#396]: https://github.com/stackabletech/superset-operator/pull/396
[#407]: https://github.com/stackabletech/superset-operator/pull/407
[#415]: https://github.com/stackabletech/superset-operator/pull/415
[#422]: https://github.com/stackabletech/superset-operator/pull/422

## [23.7.0] - 2023-07-14

### Added

- Added support for Superset versions `1.4.2`, `1.5.3`, `2.0.1` and `2.1.0` ([#362]).
- Generate OLM bundle for Release 23.4.0 ([#364]).
- Missing CRD defaults for `status.conditions` field ([#367]).
- Set explicit resources on all containers ([#371]).
- Support podOverrides ([#377]).

### Changed

- `operator-rs` `0.40.2` -> `0.44.0` ([#360], [#371], [#383]).
- Use 0.0.0-dev product images for testing ([#361]).
- Use testing-tools 0.2.0 ([#361]).
- Added kuttl test suites ([#373]).
- [BREAKING] Moved all top level config options to `clusterConfig`. Authentication is now provided via an array of AuthenticationClasses and additional properties ([#379]).

### Fixed

- Operator now errors out when `credentialsSecret` is missing ([#375]).
- Increase the size limit of the log volume ([#383]).

[#360]: https://github.com/stackabletech/superset-operator/pull/360
[#361]: https://github.com/stackabletech/superset-operator/pull/361
[#362]: https://github.com/stackabletech/superset-operator/pull/362
[#364]: https://github.com/stackabletech/superset-operator/pull/364
[#367]: https://github.com/stackabletech/superset-operator/pull/367
[#371]: https://github.com/stackabletech/superset-operator/pull/371
[#373]: https://github.com/stackabletech/superset-operator/pull/373
[#375]: https://github.com/stackabletech/superset-operator/pull/375
[#377]: https://github.com/stackabletech/superset-operator/pull/377
[#379]: https://github.com/stackabletech/superset-operator/pull/379
[#383]: https://github.com/stackabletech/superset-operator/pull/383

## [23.4.0] - 2023-04-17

### Added

- Log aggregation added ([#326]).
- Deploy default and support custom affinities ([#337]).
- Extend cluster resources for status and cluster operation (paused, stopped) ([#348])
- Cluster status conditions ([#349])

### Changed

- [BREAKING]: Support specifying Service type by moving `serviceType` (which was an experimental feature) to `clusterConfig.listenerClass`.
  This enables us to later switch non-breaking to using `ListenerClasses` for the exposure of Services.
  This change is breaking, because - for security reasons - we default to the `cluster-internal` `ListenerClass`.
  If you need your cluster to be accessible from outside of Kubernetes you need to set `clusterConfig.listenerClass`
  to `external-unstable` or `external-stable` ([#350]).
- `operator-rs` `0.31.0` -> `0.35.0` -> `0.40.2`  ([#322], [#326], [#352]).
- Bumped stackable image versions to "23.4.0-rc2" ([#322], [#326]).
- Fragmented `SupersetConfig` ([#323]).
- Restructured documentation ([#344]).
- Create `ServiceAccount` for Superset clusters. Use `build_rbac_resources()` from operator-rs ([#352])

[#322]: https://github.com/stackabletech/superset-operator/pull/322
[#323]: https://github.com/stackabletech/superset-operator/pull/323
[#326]: https://github.com/stackabletech/superset-operator/pull/326
[#337]: https://github.com/stackabletech/superset-operator/pull/337
[#344]: https://github.com/stackabletech/superset-operator/pull/344
[#348]: https://github.com/stackabletech/superset-operator/pull/348
[#349]: https://github.com/stackabletech/superset-operator/pull/349
[#350]: https://github.com/stackabletech/superset-operator/pull/350
[#352]: https://github.com/stackabletech/superset-operator/pull/352

## [23.1.0] - 2023-01-23

### Changed

- `operator-rs` `0.27.1` -> `0.31.0` ([#306], [#297], [#311])
- Fixed the RoleGroup `selector`. It was not used before. ([#306])
- Updated stackable image versions ([#295])
- [BREAKING] Use Product image selection instead of version ([#304])
  - `spec.version` has been replaced by `spec.image`
  - `spec.statsdExporterVersion` has been removed, the statsd-exporter is now part of the images itself
- Refactored LDAP authentication handling to use functionality from the `LdapAuthenticationProvider` ([#311])

[#306]: https://github.com/stackabletech/superset-operator/pull/306
[#295]: https://github.com/stackabletech/superset-operator/pull/295
[#297]: https://github.com/stackabletech/superset-operator/pull/297
[#304]: https://github.com/stackabletech/superset-operator/pull/304
[#311]: https://github.com/stackabletech/superset-operator/pull/311

## [0.7.0] - 2022-11-07

### Added

- CPU and memory limits are now configurable ([#273]).

### Changed

- Don't run init container as root and avoid chmod and chowning ([#300]).

[#273]: https://github.com/stackabletech/superset-operator/pull/273
[#300]: https://github.com/stackabletech/superset-operator/pull/300

## [0.6.0] - 2022-09-07

### Added

- Add temporary attribute to support using ClusterIP instead of NodePort service type ([#266]).

### Changed

- Include chart name when installing with a custom release name ([#227], [#228]).
- Orphaned resources are deleted ([#255]).
- `operator-rs` `0.22.0` -> `0.25.0` ([#255]).
- Make webserver timeout configurable. Increase default to 5m ([#247]).

[#227]: https://github.com/stackabletech/superset-operator/pull/227
[#228]: https://github.com/stackabletech/superset-operator/pull/228
[#247]: https://github.com/stackabletech/superset-operator/pull/247
[#255]: https://github.com/stackabletech/superset-operator/pull/255
[#266]: https://github.com/stackabletech/superset-operator/pull/266

## [0.5.0] - 2022-06-30

### Added

- Configuration option `rowLimit` added ([#173]).
- Configuration and environment overrides enabled ([#173]).
- Ability to add MAPBOX_API_KEY from secret added ([#178]).
- Update SupersetConfigOptions to include explicit config for MapboxApiKey ([#179])
- Add support for LDAP authentication ([#180])
- [BREAKING] Specifying the product version has been changed to adhere to
  [ADR018](https://docs.stackable.tech/home/contributor/adr/ADR018-product_image_versioning.html)
  instead of just specifying the product version you will now have to add the
  Stackable image version as well, so `version: 1.4.1` becomes (for example)
  `version: 1.4.1-stackable2.1.0` ([#207])
- Add support for Superset 1.5.1 ([#222]).

### Changed

- Required product image version changed to 2 ([#182]).
- DruidConnection namespace properties are optional now ([#187]).

### Fixed

- A DruidConnection was not established if the Druid instance was started after
  the Superset instance, this was fixed ([#187]).
- The correct secret key is used when upgrading the Superset database. This
  issue was introduced in [#173] ([#190]).

[#173]: https://github.com/stackabletech/superset-operator/pull/173
[#178]: https://github.com/stackabletech/superset-operator/pull/178
[#179]: https://github.com/stackabletech/superset-operator/pull/179
[#180]: https://github.com/stackabletech/superset-operator/pull/180
[#182]: https://github.com/stackabletech/superset-operator/pull/182
[#187]: https://github.com/stackabletech/superset-operator/pull/187
[#190]: https://github.com/stackabletech/superset-operator/pull/190
[#207]: https://github.com/stackabletech/superset-operator/pull/207
[#222]: https://github.com/stackabletech/superset-operator/pull/222

## [0.4.0] - 2022-04-05

### Added

- Reconciliation errors are now reported as Kubernetes events ([#132]).
- Add support for Superset 1.4.1 ([#135]).
- Use cli argument `watch-namespace` / env var `WATCH_NAMESPACE` to specify
  a single namespace to watch ([#138]).

### Changed

- `operator-rs` `0.9.0` -> `0.13.0` ([#132],[#138]).

[#132]: https://github.com/stackabletech/superset-operator/pull/132
[#135]: https://github.com/stackabletech/superset-operator/pull/135
[#138]: https://github.com/stackabletech/superset-operator/pull/138

## [0.3.0] - 2022-02-14

### Added

- Druid DB connections can now be configured in a custom resource ([#71]).
- BREAKING: Prometheus metrics enabled ([#128]); The `statsdExporterVersion`
  must be set in the cluster specification.

### Changed

- Shut down gracefully ([#70]).
- All dependencies upgraded. The upgrade to operator-rs 0.8.0 does not
  force the credentials secret to be set anymore in the custom resource
  but it is still required ([#82]).
- `operator-rs` `0.8.0` → `0.9.0` ([#71])

[#70]: https://github.com/stackabletech/superset-operator/pull/70
[#71]: https://github.com/stackabletech/superset-operator/pull/71
[#82]: https://github.com/stackabletech/superset-operator/pull/82
[#128]: https://github.com/stackabletech/superset-operator/pull/128

## [0.2.0] - 2021-12-17

### Changed

- Migrated to StatefulSet rather than direct Pod management ([#45]).

[#45]: https://github.com/stackabletech/superset-operator/pull/45

## [0.1.0] - 2021-12-06

### Added

- Initial implementation of the operator added. An admin user can be created in the Superset
  database with the Init command which takes the credentials from a secret ([#7], [#12], [#33]).

[#7]: https://github.com/stackabletech/superset-operator/pull/7
[#12]: https://github.com/stackabletech/superset-operator/pull/12
[#33]: https://github.com/stackabletech/superset-operator/pull/33<|MERGE_RESOLUTION|>--- conflicted
+++ resolved
@@ -2,26 +2,21 @@
 
 ## [Unreleased]
 
-<<<<<<< HEAD
-### Added
-
-- Inject the vector aggregator address into the vector config using the env var `VECTOR_AGGREGATOR_ADDRESS` ([#609]).
-
-### Fixed
-
-- Fix a bug where changes to ConfigMaps that are referenced in the Superset spec didn't trigger a reconciliation ([#609]).
-
-[#609]: https://github.com/stackabletech/superset-operator/pull/609
-=======
 ### Changed
 
 - Replace stackable-operator `initialize_logging` with stackable-telemetry `Tracing` ([#610]).
   - BREAKING: The file log directory was set by `SUPERSET_OPERATOR_LOG_DIRECTORY`, and is now set by `ROLLING_LOGS`
     (or via `--rolling-logs <DIRECTORY>`).
   - Replace stackable-operator `print_startup_string` with `tracing::info!` with fields.
-
+- BREAKING: Inject the vector aggregator address into the vector config using the env var `VECTOR_AGGREGATOR_ADDRESS` instead
+    of having the operator write it to the vector config ([#609]).
+
+### Fixed
+
+- Fix a bug where changes to ConfigMaps that are referenced in the SupersetCluster spec didn't trigger a reconciliation ([#609]).
+
+[#609]: https://github.com/stackabletech/superset-operator/pull/609
 [#610]: https://github.com/stackabletech/superset-operator/pull/610
->>>>>>> 20e2d7b1
 
 ## [25.3.0] - 2025-03-21
 
